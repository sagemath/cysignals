--- conflicted
+++ resolved
@@ -112,11 +112,7 @@
         choco install make autoconf gcc-core gcc-g++ python3${{ matrix.python-version }}-devel --source cygwin
     - name: install dependencies
       run: |
-<<<<<<< HEAD
-        C:\\tools\\cygwin\\bin\\bash -l -x -c 'export PATH=/usr/local/bin:/usr/bin && cd $(cygpath -u "$GITHUB_WORKSPACE") && python3.${{ matrix.python-version }} -m pip install -U --no-build-isolation setuptools wheel cysignals Cython Sphinx flake8'
-=======
-        C:\\tools\\cygwin\\bin\\bash -l -x -c 'export PATH=/usr/local/bin:/usr/bin && cd $(cygpath -u "$GITHUB_WORKSPACE") && python3.${{ matrix.python-version }} -m pip install setuptools cysignals 'Cython<3' Sphinx flake8'
->>>>>>> 63d401f8
+        C:\\tools\\cygwin\\bin\\bash -l -x -c 'export PATH=/usr/local/bin:/usr/bin && cd $(cygpath -u "$GITHUB_WORKSPACE") && python3.${{ matrix.python-version }} -m pip install -U --no-build-isolation setuptools wheel cysignals "Cython<3" Sphinx flake8'
     - name: install
       run: |
         C:\\tools\\cygwin\\bin\\bash -l -x -c 'export PATH=/usr/local/bin:/usr/bin && cd $(cygpath -u "$GITHUB_WORKSPACE") && python3.${{ matrix.python-version }} setup.py build_ext -i'
@@ -230,11 +226,7 @@
     - name: Install dependencies
       run: |
           python -m pip install --upgrade pip
-<<<<<<< HEAD
-          pip install -U --no-build-isolation setuptools wheel Cython Sphinx flake8
-=======
-          pip install setuptools 'Cython<3' Sphinx flake8
->>>>>>> 63d401f8
+          pip install -U --no-build-isolation setuptools wheel 'Cython<3' Sphinx flake8
     - name: Freeze pip
       run: |
           pip freeze
@@ -280,11 +272,7 @@
     - name: Install dependencies
       run: |
           python -m pip install --upgrade pip
-<<<<<<< HEAD
-          pip install -U --no-build-isolation setuptools wheel Cython Sphinx flake8
-=======
-          pip install setuptools 'Cython<3' Sphinx flake8
->>>>>>> 63d401f8
+          pip install -U --no-build-isolation setuptools wheel 'Cython<3' Sphinx flake8
     - name: Freeze pip
       run: |
           pip freeze
