--- conflicted
+++ resolved
@@ -21,13 +21,8 @@
     strategy:
       fail-fast: false
       matrix:
-<<<<<<< HEAD
-        os: ['macos-13', 'macos-latest', 'ubuntu-latest', 'windows-latest']
-        python-version: ['3.12', '3.13', '3.14.0-rc.3']
-=======
         os: ['macos-14', 'macos-latest', 'ubuntu-latest', 'windows-latest']
         python-version: ['3.11', '3.12', '3.13', '3.14']
->>>>>>> ba306af5
     steps:
     - name: Set up the repository
       uses: actions/checkout@v4
