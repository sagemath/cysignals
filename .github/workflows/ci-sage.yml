name: Run Sage CI for Linux/Cygwin/macOS

## This GitHub Actions workflow provides:
##
##  - portability testing, by building and testing this project on many platforms
##    (Linux variants and Cygwin), each with two configurations (installed packages),
##
##  - continuous integration, by building and testing other software
##    that depends on this project.
##
## It runs on every pull request and push of a tag to the GitHub repository.
##
## The testing can be monitored in the "Actions" tab of the GitHub repository.
##
## After all jobs have finished (or are canceled) and a short delay,
## tar files of all logs are made available as "build artifacts".
##
## This GitHub Actions workflow uses the portability testing framework
## of SageMath (https://www.sagemath.org/).  For more information, see
## https://doc.sagemath.org/html/en/developer/portability_testing.html

## The workflow consists of two jobs:
##
##  - First, it builds a source distribution of the project
##    and generates a script "update-pkgs.sh".  It uploads them
##    as a build artifact named upstream.
##
##  - Second, it checks out a copy of the SageMath source tree.
##    It downloads the upstream artifact and replaces the project's
##    package in the SageMath distribution by the newly packaged one
##    from the upstream artifact, by running the script "update-pkgs.sh".
##    Then it builds a small portion of the Sage distribution.
##
## Many copies of the second step are run in parallel for each of the tested
## systems/configurations.

#on: [push, pull_request]

on:
  pull_request:
    types: [opened, synchronize]
  push:
    tags:
      - '*'
  workflow_dispatch:
    # Allow to run manually

concurrency:
  # Cancel previous runs of this workflow for the same branch
  group: ${{ github.workflow }}-${{ github.ref }}
  cancel-in-progress: true

jobs:

  dist:
    runs-on: ubuntu-latest
    steps:
      - name: Check out ${{ env.SPKG }}
        uses: actions/checkout@v4
        with:
          path: build/pkgs/${{ env.SPKG }}/src
      - name: Install prerequisites
        run: |
          sudo DEBIAN_FRONTEND=noninteractive apt-get update
          sudo DEBIAN_FRONTEND=noninteractive apt-get install $DIST_PREREQ
      - name: Run make dist, prepare upstream artifact
        run: |
          (cd build/pkgs/${{ env.SPKG }}/src && autoreconf -fi && python3 setup.py sdist) \
          && mkdir -p upstream && cp build/pkgs/${{ env.SPKG }}/src/dist/*.tar.gz upstream/${{ env.SPKG }}-git.tar.gz \
          && echo "sage-package create ${{ env.SPKG }} --version git --tarball ${{ env.SPKG }}-git.tar.gz --type=standard" > upstream/update-pkgs.sh \
          && if [ -n "${{ env.REMOVE_PATCHES }}" ]; then echo "(cd ../build/pkgs/${{ env.SPKG }}/patches && rm -f ${{ env.REMOVE_PATCHES }}; :)" >> upstream/update-pkgs.sh; fi \
          && ls -l upstream/
      - name: Upload artifact
        uses: actions/upload-artifact@v4
        with:
          path: upstream
          name: upstream

  cygwin-without-sage:
    runs-on: windows-latest
    strategy:
      fail-fast: false
      matrix:
        python-version-start: [python-3]
        python-version: [9]
    steps:
    - run: |
        git config --global core.autocrlf false
        git config --global core.symlinks true
    - name: Set up the repository
      uses: actions/checkout@v4
      with:
          submodules: recursive
          fetch-depth: 0
    - name: Set up Cygwin
      uses: egor-tensin/setup-cygwin@v4
      with:
        packages: gcc-core gcc-g++ python3${{ matrix.python-version }}-devel ninja
    - name: Install dependencies
      shell: C:\tools\cygwin\bin\bash.exe --norc -eo pipefail -o igncr '{0}'
      run: |
<<<<<<< HEAD
        python3.${{ matrix.python-version }} -m pip install --upgrade pip
        python3.${{ matrix.python-version }} -m pip install -r ./requirements.txt
=======
        C:\\tools\\cygwin\\bin\\bash -l -x -c 'export PATH=/usr/local/bin:/usr/bin && cd $(cygpath -u "$GITHUB_WORKSPACE") && python3.${{ matrix.python-version }} -m pip install --upgrade pip && python3.${{ matrix.python-version }} -m pip install --upgrade -r requirements.txt'
>>>>>>> 38a9f750
    - name: Build and check
      shell: C:\tools\cygwin\bin\bash.exe --norc -eo pipefail -o igncr '{0}'
      run: |
        pip install --no-build-isolation --config-settings=builddir=builddir .
        meson test --print-errorlogs -C builddir

  ubuntu-without-sage:
    runs-on: ubuntu-latest
    strategy:
      fail-fast: false
      matrix:
        python-version: ['3.10', '3.11', '3.12', '3.13-dev']
    steps:
    - name: Set up the repository
      uses: actions/checkout@v4
      with:
          submodules: recursive
          fetch-depth: 0
    - name: Set up Python ${{ matrix.python-version }}
      uses: actions/setup-python@v5
      with:
        python-version: ${{ matrix.python-version }}
    - name: Install dependencies
      run: |
          pip install --upgrade pip
<<<<<<< HEAD
          pip install -r requirements.txt
=======
          pip install --upgrade -r requirements.txt
>>>>>>> 38a9f750
    - name: Build and check
      run: |
        pip install --no-build-isolation --config-settings=builddir=builddir .
        meson test --print-errorlogs -C builddir

  linux:
    uses: sagemath/sage/.github/workflows/docker.yml@develop
    with:
      # FIXME: duplicated from env.TARGETS
      targets_pre:       build/make/Makefile
      targets:           SAGE_CHECK=no SAGE_CHECK_PACKAGES="cysignals,cypari" cysignals cypari
      targets_optional:  build/make/Makefile
      sage_repo:         sagemath/sage
      sage_ref:          develop
      upstream_artifact: upstream
      # We prefix the image name with the SPKG name ("cysignals-") to avoid the error
      # 'Package "sage-docker-..." is already associated with another repository.'
      docker_push_repository: ghcr.io/${{ github.repository }}/cysignals-
    needs: [dist, ubuntu-without-sage]

  linux-sage-incremental:
    uses: sagemath/sage/.github/workflows/docker.yml@develop
    with:
      # Build incrementally from published Docker image
      incremental: true
      free_disk_space: true
      from_docker_repository: ghcr.io/sagemath/sage/
      from_docker_target: "with-targets"
      from_docker_tag: "dev"
      docker_targets: "with-targets"
      targets_pre:       build/make/Makefile
      targets:           "cysignals-uninstall cypari-uninstall build doc-html ptest"
      targets_optional:  build/make/Makefile
      sage_repo:         sagemath/sage
      sage_ref:          develop
      upstream_artifact: upstream
      # We prefix the image name with the SPKG name ("cysignals-") to avoid the error
      # 'Package "sage-docker-..." is already associated with another repository.'
      docker_push_repository: ghcr.io/${{ github.repository }}/cysignals-
    needs: [dist, linux]

  macos-without-sage:
    runs-on: ${{ matrix.os }}
    strategy:
      fail-fast: false
      matrix:
        os: ['macos-13', 'macos-latest']
        python-version: ['3.9', '3.10', '3.11', '3.12', '3.13-dev']
    steps:
    - name: Set up the repository
      uses: actions/checkout@v4
      with:
          submodules: recursive
          fetch-depth: 0
    - name: Set up Python ${{ matrix.python-version }}
      uses: actions/setup-python@v5
      with:
        python-version: ${{ matrix.python-version }}
    - name: Install dependencies
      run: |
        brew install autoconf
        pip install --upgrade pip
<<<<<<< HEAD
        pip install -r requirements.txt
=======
        pip install --upgrade -r requirements.txt
>>>>>>> 38a9f750
    - name: Build and check
      # Work around https://github.com/sagemath/cysignals/issues/179
      run: |
        case $RUNNER_ARCH in
          X*) export ARCHFLAGS="-arch x86_64";;
        esac
        pip install --no-build-isolation --config-settings=builddir=builddir .
        meson test --print-errorlogs -C builddir

  macos:
    uses: sagemath/sage/.github/workflows/macos.yml@develop
    with:
      osversion_xcodeversion_toxenv_tuples: >-
        [["latest", "",           "homebrew-macos-usrlocal-minimal"],
         ["latest", "",           "homebrew-macos-usrlocal-standard"],
         ["13",     "xcode_15.0", "homebrew-macos-usrlocal-standard"],
         ["latest", "",           "conda-forge-macos-standard"]]
      # FIXME: duplicated from env.TARGETS
      targets_pre:       build/make/Makefile
      targets:           SAGE_CHECK=no SAGE_CHECK_PACKAGES="cysignals,cypari" cysignals cypari
      targets_optional:  build/make/Makefile
      sage_repo:         sagemath/sage
      sage_ref:          develop
      upstream_artifact: upstream
    needs: [dist, macos-without-sage]<|MERGE_RESOLUTION|>--- conflicted
+++ resolved
@@ -99,12 +99,8 @@
     - name: Install dependencies
       shell: C:\tools\cygwin\bin\bash.exe --norc -eo pipefail -o igncr '{0}'
       run: |
-<<<<<<< HEAD
         python3.${{ matrix.python-version }} -m pip install --upgrade pip
-        python3.${{ matrix.python-version }} -m pip install -r ./requirements.txt
-=======
-        C:\\tools\\cygwin\\bin\\bash -l -x -c 'export PATH=/usr/local/bin:/usr/bin && cd $(cygpath -u "$GITHUB_WORKSPACE") && python3.${{ matrix.python-version }} -m pip install --upgrade pip && python3.${{ matrix.python-version }} -m pip install --upgrade -r requirements.txt'
->>>>>>> 38a9f750
+        python3.${{ matrix.python-version }} -m pip install --upgrade -r ./requirements.txt
     - name: Build and check
       shell: C:\tools\cygwin\bin\bash.exe --norc -eo pipefail -o igncr '{0}'
       run: |
@@ -130,11 +126,7 @@
     - name: Install dependencies
       run: |
           pip install --upgrade pip
-<<<<<<< HEAD
-          pip install -r requirements.txt
-=======
           pip install --upgrade -r requirements.txt
->>>>>>> 38a9f750
     - name: Build and check
       run: |
         pip install --no-build-isolation --config-settings=builddir=builddir .
@@ -197,11 +189,7 @@
       run: |
         brew install autoconf
         pip install --upgrade pip
-<<<<<<< HEAD
-        pip install -r requirements.txt
-=======
         pip install --upgrade -r requirements.txt
->>>>>>> 38a9f750
     - name: Build and check
       # Work around https://github.com/sagemath/cysignals/issues/179
       run: |
