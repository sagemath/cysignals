meson-python
ninja
build
wheel
Cython
Sphinx
flake8
<<<<<<< HEAD
pytest
pytest-timeout
=======
pytest>=8.0.0
>>>>>>> 38a9f750
<|MERGE_RESOLUTION|>--- conflicted
+++ resolved
@@ -5,9 +5,4 @@
 Cython
 Sphinx
 flake8
-<<<<<<< HEAD
-pytest
-pytest-timeout
-=======
-pytest>=8.0.0
->>>>>>> 38a9f750
+pytest>=8.0.0